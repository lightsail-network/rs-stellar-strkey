--- conflicted
+++ resolved
@@ -28,16 +28,5 @@
 proptest = "1.0.0"
 
 [dependencies]
-<<<<<<< HEAD
-base32 = "0.5.1"
-clap = { version = "4.5.16", default-features = false, features = [
-    "std",
-    "derive",
-    "usage",
-    "help",
-], optional = true }
-=======
 data-encoding = "2.6.0"
-thiserror = "1.0.36"
-clap = { version = "4.2.4", default-features = false, features = ["std", "derive", "usage", "help"], optional = true }
->>>>>>> 9b58e04e
+clap = { version = "4.2.4", default-features = false, features = ["std", "derive", "usage", "help"], optional = true }