[package]
name = "stellar-strkey"
description = "Encode and decode strkeys for Stellar."
homepage = "https://github.com/stellar/rs-stellar-strkey"
repository = "https://github.com/stellar/rs-stellar-strkey"
authors = ["Stellar Development Foundation <info@stellar.org>"]
license = "Apache-2.0"
readme = "README.md"
version = "0.0.10"
edition = "2021"
rust-version = "1.81.0"

[features]
default = ["std"]
std = []
cli = ["std", "dep:clap"]

[[bin]]
name = "stellar-strkey"
path = "src/bin/stellar-strkey/main.rs"
required-features = ["cli"]
doctest = false

[build-dependencies]
crate-git-revision = "0.0.6"

[dev-dependencies]
proptest = "1.0.0"

[dependencies]
<<<<<<< HEAD
data-encoding = { version = "2.6.0", default-features = false, features = ["alloc"] }
=======
data-encoding = "2.6.0"
>>>>>>> 00c7df73
clap = { version = "4.2.4", default-features = false, features = ["std", "derive", "usage", "help"], optional = true }<|MERGE_RESOLUTION|>--- conflicted
+++ resolved
@@ -11,9 +11,8 @@
 rust-version = "1.81.0"
 
 [features]
-default = ["std"]
-std = []
-cli = ["std", "dep:clap"]
+default = []
+cli = ["dep:clap"]
 
 [[bin]]
 name = "stellar-strkey"
@@ -28,9 +27,5 @@
 proptest = "1.0.0"
 
 [dependencies]
-<<<<<<< HEAD
 data-encoding = { version = "2.6.0", default-features = false, features = ["alloc"] }
-=======
-data-encoding = "2.6.0"
->>>>>>> 00c7df73
 clap = { version = "4.2.4", default-features = false, features = ["std", "derive", "usage", "help"], optional = true }