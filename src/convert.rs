// TODO: Could encode and decode, and the functions upstream that call them, be
// const fn's?

use alloc::string::String;
use alloc::vec::Vec;

use crate::{crc::checksum, error::DecodeError};

pub fn encode(ver: u8, payload: &[u8]) -> String {
    let mut d: Vec<u8> = Vec::with_capacity(1 + payload.len() + 2);
    d.push(ver);
    d.extend_from_slice(payload);
    d.extend_from_slice(&checksum(&d));
<<<<<<< HEAD
    base32::encode(base32::Alphabet::Rfc4648 { padding: false }, &d)
}

pub fn decode(s: &str) -> Result<(u8, Vec<u8>), DecodeError> {
    // TODO: Look at what other base32 implementations are available, because
    // this one allows for decoding of non-canonical base32 strings, and doesn't
    // come with helpful methods for validating the length is canonical.
    let data = base32::decode(base32::Alphabet::Rfc4648 { padding: false }, s);
=======
    data_encoding::BASE32_NOPAD.encode(&d)
}

pub fn decode(s: &str) -> Result<(u8, Vec<u8>), DecodeError> {
    let data = data_encoding::BASE32_NOPAD.decode(s.as_bytes()).ok();
>>>>>>> 9b58e04e
    if let Some(data) = data {
        if data.len() < 3 {
            return Err(DecodeError::Invalid);
        }
        let ver = data[0];
        let (data_without_crc, crc_actual) = data.split_at(data.len() - 2);
        let crc_expect = checksum(data_without_crc);
        if crc_actual != crc_expect {
            return Err(DecodeError::Invalid);
        }
        let payload = &data_without_crc[1..];
        Ok((ver, payload.to_vec()))
    } else {
        Err(DecodeError::Invalid)
    }
}<|MERGE_RESOLUTION|>--- conflicted
+++ resolved
@@ -11,22 +11,11 @@
     d.push(ver);
     d.extend_from_slice(payload);
     d.extend_from_slice(&checksum(&d));
-<<<<<<< HEAD
-    base32::encode(base32::Alphabet::Rfc4648 { padding: false }, &d)
-}
-
-pub fn decode(s: &str) -> Result<(u8, Vec<u8>), DecodeError> {
-    // TODO: Look at what other base32 implementations are available, because
-    // this one allows for decoding of non-canonical base32 strings, and doesn't
-    // come with helpful methods for validating the length is canonical.
-    let data = base32::decode(base32::Alphabet::Rfc4648 { padding: false }, s);
-=======
     data_encoding::BASE32_NOPAD.encode(&d)
 }
 
 pub fn decode(s: &str) -> Result<(u8, Vec<u8>), DecodeError> {
     let data = data_encoding::BASE32_NOPAD.decode(s.as_bytes()).ok();
->>>>>>> 9b58e04e
     if let Some(data) = data {
         if data.len() < 3 {
             return Err(DecodeError::Invalid);
